from typing import Any

from pixi_build_backend.types.conditional import ConditionalPackageDependency, ListOrItemPackageDependency
from pixi_build_backend.types.generated_recipe import GeneratedRecipe
from pixi_build_backend.types.item import ItemPackageDependency
from pixi_build_backend.types.project_model import ProjectModelV1
from pixi_build_backend.types.intermediate_recipe import IntermediateRecipe



def test_generated_recipe_from_model(snapshot: Any) -> None:
    """Test initialization of ProjectModelV1."""
    model = ProjectModelV1(name="test_project", version="1.0.0")

    generated_recipe = GeneratedRecipe.from_model(model)

    # Verify that the recipe is of the correct type
<<<<<<< HEAD
=======
    from pixi_build_backend.types.intermediate_recipe import IntermediateRecipe

>>>>>>> a4b8c495
    assert isinstance(generated_recipe.recipe, IntermediateRecipe)

    assert snapshot == generated_recipe.recipe.to_yaml()


def test_setting_package_name_from_generated_recipe() -> None:
    """Test initialization of ProjectModelV1."""
    model = ProjectModelV1(name="test_project", version="1.0.0")

    generated_recipe = GeneratedRecipe.from_model(model)

    # Test that we can access the package name
    original_name = str(generated_recipe.recipe.package.name)
    assert isinstance(original_name, str)
    assert len(original_name) > 0


def test_package_dependency_modification() -> None:
    """Test initialization of ProjectModelV1."""
    model = ProjectModelV1(name="test_project", version="1.0.0")

    generated_recipe = GeneratedRecipe.from_model(model)

    generated_recipe.recipe.requirements.build.append(ItemPackageDependency("test_package"))
    generated_recipe.recipe.requirements.build.append(ItemPackageDependency("test_package"))

    assert len(generated_recipe.recipe.requirements.build) == 2


def test_conditional_item() -> None:
    """Test setting of conditional item."""

    conditional = ConditionalPackageDependency(
        "os == 'linux'", ListOrItemPackageDependency(["package1"]), ListOrItemPackageDependency(["package3"])
    )
    item = ItemPackageDependency.new_from_conditional(conditional)

    if item.conditional is not None:
        item.conditional.condition = "jora"

    # this is a known issue with the current implementation
    if item.conditional is not None:
        assert item.conditional.condition == "os == 'linux'"


def test_generated_recipe_setting_version() -> None:
    """Test initialization of ProjectModelV1."""
    model = ProjectModelV1(name="test_project", version="1.0.0")

    generated_recipe = GeneratedRecipe.from_model(model)

    # Test that the version can be accessed as a string
    version_str = str(generated_recipe.recipe.package.version)
    assert isinstance(version_str, str)
    assert len(version_str) > 0

    # Test getting concrete version
    concrete = generated_recipe.recipe.package.version.get_concrete()
    assert concrete is not None

    # Verify concrete version is a valid string
    assert isinstance(concrete, str)
    assert len(concrete) > 0<|MERGE_RESOLUTION|>--- conflicted
+++ resolved
@@ -15,11 +15,6 @@
     generated_recipe = GeneratedRecipe.from_model(model)
 
     # Verify that the recipe is of the correct type
-<<<<<<< HEAD
-=======
-    from pixi_build_backend.types.intermediate_recipe import IntermediateRecipe
-
->>>>>>> a4b8c495
     assert isinstance(generated_recipe.recipe, IntermediateRecipe)
 
     assert snapshot == generated_recipe.recipe.to_yaml()
@@ -58,7 +53,7 @@
     item = ItemPackageDependency.new_from_conditional(conditional)
 
     if item.conditional is not None:
-        item.conditional.condition = "jora"
+        item.conditional.condition = "foo-bar"
 
     # this is a known issue with the current implementation
     if item.conditional is not None:
