[package]
name = "pixi-build-backend"
version = "0.1.3"
edition.workspace = true

[dependencies]
async-trait = { workspace = true }
chrono = { workspace = true }
clap = { workspace = true, features = ["derive", "env"] }
clap-verbosity-flag = { workspace = true }
fs-err = { workspace = true }
indexmap = { workspace = true }
ordermap = { workspace = true }
itertools = { workspace = true }
log = { workspace = true }
miette = { workspace = true }
minijinja = { workspace = true }
parking_lot = { workspace = true }
rattler_conda_types = { workspace = true }
rattler_package_streaming = { workspace = true }
rattler_virtual_packages = { workspace = true }
rattler-build = { workspace = true }
reqwest = { workspace = true }
reqwest-middleware = { workspace = true }
serde = { workspace = true, features = ["derive"] }
serde_yaml = { workspace = true }
serde_json = { workspace = true }
toml_edit = { workspace = true }
tempfile = { workspace = true }
tokio = { workspace = true, features = ["macros"] }
tracing-subscriber = { workspace = true }
url = { workspace = true }
pyproject-toml = { workspace = true }
dirs = { workspace = true }
pathdiff = { workspace = true }
<<<<<<< HEAD
ordermap = { workspace = true }
=======
thiserror = { workspace = true }
>>>>>>> f9dc0859

pixi_build_types = { workspace = true }
pixi_consts = { workspace = true }
pixi_manifest = { workspace = true }
pixi_spec = { workspace = true }
pixi_build_type_conversions = { workspace = true }

jsonrpc-stdio-server = { workspace = true }
jsonrpc-http-server = { workspace = true }
jsonrpc-core = { workspace = true }
recipe-stage0 = { workspace = true }


[dev-dependencies]
insta = { version = "1.42.1", features = ["yaml", "redactions", "filters"] }
toml_edit = { version = "0.22.24" }
toml = { version = "0.7.4" }<|MERGE_RESOLUTION|>--- conflicted
+++ resolved
@@ -33,11 +33,7 @@
 pyproject-toml = { workspace = true }
 dirs = { workspace = true }
 pathdiff = { workspace = true }
-<<<<<<< HEAD
-ordermap = { workspace = true }
-=======
 thiserror = { workspace = true }
->>>>>>> f9dc0859
 
 pixi_build_types = { workspace = true }
 pixi_consts = { workspace = true }
