--- conflicted
+++ resolved
@@ -11,20 +11,15 @@
 
 use crate::specs_conversion::from_targets_v1_to_conditional_requirements;
 
-<<<<<<< HEAD
 #[derive(Debug, Clone, Default)]
 pub struct PythonParams {
     // Returns whetever the build is editable or not.
     // Default to false
-    pub editable: Option<bool>,
+    pub editable: bool,
 }
 
 /// The trait is responsible of converting a certain [`ProjectModelV1`] (or others in the future)
 /// into an [`IntermediateRecipe`].
-=======
-/// The trait is responsible of converting a certain [`ProjectModelV1`] (or
-/// others in the future) into an [`IntermediateRecipe`].
->>>>>>> aeb01398
 /// By implementing this trait, you can create a new backend for `pixi-build`.
 ///
 /// It also uses a [`BackendConfig`] to provide additional configuration
