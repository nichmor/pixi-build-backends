--- conflicted
+++ resolved
@@ -13,11 +13,7 @@
     utils::TemporaryRenderedRecipe,
 };
 use pixi_build_types::{
-<<<<<<< HEAD
-    BackendCapabilities, CondaPackageMetadata,
-=======
     BackendCapabilities, CondaPackageMetadata, SourcePackageSpecV1,
->>>>>>> 0bc3922a
     procedures::{
         conda_build::{
             CondaBuildParams, CondaBuildResult, CondaBuiltPackage, CondaOutputIdentifier,
@@ -850,8 +846,8 @@
 
     #[test]
     fn test_build_input_globs_includes_extra_globs() {
+        use std::fs;
         use tempfile::tempdir;
-        use std::fs;
 
         // Create a temp directory to act as the base
         let base_dir = tempdir().unwrap();
@@ -863,11 +859,16 @@
 
         // Test with extra globs
         let extra_globs = vec!["custom/*.txt".to_string(), "extra/**/*.py".to_string()];
-        let globs = super::build_input_globs(base_path, &recipe_path, None, extra_globs.clone()).unwrap();
+        let globs =
+            super::build_input_globs(base_path, &recipe_path, None, extra_globs.clone()).unwrap();
 
         // Verify that all extra globs are included in the result
         for extra_glob in &extra_globs {
-            assert!(globs.contains(extra_glob), "Result should contain extra glob: {}", extra_glob);
+            assert!(
+                globs.contains(extra_glob),
+                "Result should contain extra glob: {}",
+                extra_glob
+            );
         }
 
         // Verify that the basic manifest glob is still present
