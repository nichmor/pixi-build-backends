--- conflicted
+++ resolved
@@ -1,14 +1,7 @@
 mod build_script;
 mod config;
 
-<<<<<<< HEAD
-use std::{collections::BTreeMap, path::Path, sync::Arc};
-=======
-use std::{
-    collections::{BTreeMap, BTreeSet},
-    path::Path,
-};
->>>>>>> f9dc0859
+use std::{collections::BTreeMap, collections::BTreeSet, path::Path, sync::Arc};
 
 use build_script::{BuildPlatform, BuildScriptContext};
 use config::CMakeBackendConfig;
@@ -351,17 +344,19 @@
             "version": "0.1.0",
         });
 
-        let factory =
-            IntermediateBackendInstantiator::<CMakeGenerator>::new(LoggingOutputHandler::default())
-                .initialize(InitializeParams {
-                    source_dir: None,
-                    manifest_path: PathBuf::from("pixi.toml"),
-                    project_model: Some(project_model.into()),
-                    configuration: None,
-                    cache_directory: None,
-                })
-                .await
-                .unwrap();
+        let factory = IntermediateBackendInstantiator::<CMakeGenerator>::new(
+            LoggingOutputHandler::default(),
+            Arc::default(),
+        )
+        .initialize(InitializeParams {
+            source_dir: None,
+            manifest_path: PathBuf::from("pixi.toml"),
+            project_model: Some(project_model.into()),
+            configuration: None,
+            cache_directory: None,
+        })
+        .await
+        .unwrap();
 
         let current_dir = std::env::current_dir().unwrap();
         let outputs = factory
